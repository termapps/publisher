name: Testing
on: [pull_request]
concurrency:
  group: ${{ github.workflow }}-${{ github.ref }}
  cancel-in-progress: true
jobs:
  test:
    strategy:
      fail-fast: false
      matrix:
        include:
<<<<<<< HEAD
          - os: macos-13
=======
          - os: macos-15-intel
>>>>>>> dcb791b6
            target: x86_64-apple-darwin
          - os: macos-latest
            target: aarch64-apple-darwin
          - os: ubuntu-latest
            target: x86_64-unknown-linux-gnu
          - os: ubuntu-latest
            target: i686-unknown-linux-gnu
          - os: ubuntu-latest
            target: x86_64-unknown-linux-musl
          - os: windows-latest
            target: x86_64-pc-windows-msvc
          - os: windows-latest
            target: i686-pc-windows-msvc
    runs-on: ${{ matrix.os }}
    steps:
      - name: Install rust
        uses: dtolnay/rust-toolchain@1.88.0
        with:
          target: ${{ matrix.target }}
      - name: Install linker
        if: matrix.os == 'ubuntu-latest'
        run: |
          sudo apt-get update
          sudo apt-get install musl-tools gcc-multilib
      - name: Checkout
        uses: actions/checkout@v4
      - name: Test
        run: cargo test --target ${{ matrix.target }}<|MERGE_RESOLUTION|>--- conflicted
+++ resolved
@@ -9,11 +9,7 @@
       fail-fast: false
       matrix:
         include:
-<<<<<<< HEAD
-          - os: macos-13
-=======
           - os: macos-15-intel
->>>>>>> dcb791b6
             target: x86_64-apple-darwin
           - os: macos-latest
             target: aarch64-apple-darwin
