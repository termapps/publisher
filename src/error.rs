use std::io::Write;

use anstream::{eprintln, stderr, stdout};
use eyre::Result as EyreResult;
use owo_colors::OwoColorize;
use proc_exit::Code;

<<<<<<< HEAD
#[derive(Debug, thiserror::Error)]
pub enum Error {
    #[error("Some checks failed")]
    ChecksFailed,
    #[error("No configuration found for homebrew")]
    NoHomebrewConfig,
    #[error("No configuration found for scoop")]
    NoScoopConfig,
    #[error("Unable to find start marker to place instructions")]
    StartMarkerNotFound,
    #[error("Unable to find end marker to place instructions")]
    EndMarkerNotFound,
    #[error("{0}")]
    Regex(#[from] regex::Error),
    #[error("{0}")]
    Inquire(#[from] inquire::InquireError),
    #[error("{0}")]
    Toml(#[from] toml::ser::Error),
    #[error("Unable to parse the configuration file: {0}")]
    Config(#[from] config::ConfigError),
    #[error("Unable to run a command: {0}")]
    Xshell(#[from] xshell::Error),
    #[error("{0}")]
    Fmt(#[from] std::fmt::Error),
    #[error("{0}")]
    Io(#[from] IoError),
}

impl Error {
    fn print(&self) {
        eprintln!("{}: {self}", "error".red().bold());
    }

    fn code(&self) -> Code {
        Code::FAILURE
    }
}

pub type Result<T = ()> = StdResult<T, Error>;
=======
pub type Result<T = ()> = EyreResult<T>;
>>>>>>> df8c213a

pub fn finish(result: Result) {
    let code = if let Some(e) = result.err() {
        // Use `e.is::<Error>()` to check for a specific error
        // in order to wrap all instances of it.
        let err = e;

        eprintln!("{}: {err}", "error".red().bold());
        Code::FAILURE
    } else {
        Code::SUCCESS
    };

    exit(code);
}

pub fn exit(code: Code) {
    stdout().flush().unwrap();
    stderr().flush().unwrap();

    code.process_exit();
}<|MERGE_RESOLUTION|>--- conflicted
+++ resolved
@@ -5,49 +5,7 @@
 use owo_colors::OwoColorize;
 use proc_exit::Code;
 
-<<<<<<< HEAD
-#[derive(Debug, thiserror::Error)]
-pub enum Error {
-    #[error("Some checks failed")]
-    ChecksFailed,
-    #[error("No configuration found for homebrew")]
-    NoHomebrewConfig,
-    #[error("No configuration found for scoop")]
-    NoScoopConfig,
-    #[error("Unable to find start marker to place instructions")]
-    StartMarkerNotFound,
-    #[error("Unable to find end marker to place instructions")]
-    EndMarkerNotFound,
-    #[error("{0}")]
-    Regex(#[from] regex::Error),
-    #[error("{0}")]
-    Inquire(#[from] inquire::InquireError),
-    #[error("{0}")]
-    Toml(#[from] toml::ser::Error),
-    #[error("Unable to parse the configuration file: {0}")]
-    Config(#[from] config::ConfigError),
-    #[error("Unable to run a command: {0}")]
-    Xshell(#[from] xshell::Error),
-    #[error("{0}")]
-    Fmt(#[from] std::fmt::Error),
-    #[error("{0}")]
-    Io(#[from] IoError),
-}
-
-impl Error {
-    fn print(&self) {
-        eprintln!("{}: {self}", "error".red().bold());
-    }
-
-    fn code(&self) -> Code {
-        Code::FAILURE
-    }
-}
-
-pub type Result<T = ()> = StdResult<T, Error>;
-=======
 pub type Result<T = ()> = EyreResult<T>;
->>>>>>> df8c213a
 
 pub fn finish(result: Result) {
     let code = if let Some(e) = result.err() {
