--- conflicted
+++ resolved
@@ -1,8 +1,6 @@
-<<<<<<< HEAD
+use std::io::stdout;
+
 mod repositories;
-=======
-use std::io::stdout;
->>>>>>> f1c60bbd
 
 mod error;
 mod styles;
@@ -19,13 +17,8 @@
 
 /// Tool to publish & distribute CLI tools
 #[derive(Debug, Parser)]
-<<<<<<< HEAD
 #[clap(name = "publisher", version)]
-#[clap(color = color_choice())]
-=======
-#[clap(name = "cli-clap", version)]
 #[command(styles = styles::styles())]
->>>>>>> f1c60bbd
 struct App {
     #[command(subcommand)]
     cmd: Subcommands,
