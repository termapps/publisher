--- conflicted
+++ resolved
@@ -8,12 +8,8 @@
 
 /// Tool to publish & distribute CLI tools
 #[derive(Debug, Parser)]
-<<<<<<< HEAD
-#[clap(name = "publisher")]
-=======
-#[clap(name = "cli-clap", version)]
+#[clap(name = "publisher", version)]
 #[clap(color = color_choice())]
->>>>>>> 3f3c6a37
 struct App {
     #[clap(subcommand)]
     cmd: Subcommands,
